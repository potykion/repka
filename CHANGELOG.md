--- conflicted
+++ resolved
@@ -1,21 +1,15 @@
 # Changelog
 
-<<<<<<< HEAD
-## 0.2.0 - 2019-07-18
-### Added
-- repka.api.BaseRepository.serializer property for defining serialization behaviour
-- repka.api.BaseRepository.deserializer property for defining deserialization behaviour
-
-### Removed
-- repka.api.BaseRepository.entity_type property. The same functionality can be provided by deserializer property
-=======
 ## Unreleased
 
 ### Added
 
 - repka.api.BaseRepository.get_by_id - get entity by id or None
 - repka.api.BaseRepository.get_or_create - get first entity by filters or create new with defaults
->>>>>>> 68071bea
+- repka.api.BaseRepository.serializer property for defining serialization behaviour
+- repka.api.BaseRepository.deserializer property for defining deserialization behaviour
+### Removed
+- repka.api.BaseRepository.entity_type property. The same functionality can be provided by deserializer property
 
 ## 0.1.0 - 2019-07-02
 
